--- conflicted
+++ resolved
@@ -179,7 +179,6 @@
 fix = "ruff check --fix"
 format = "ruff format {args}"
 format-check = "ruff format --check {args}"
-<<<<<<< HEAD
 docformat = """
 docformatter --check --recursive --wrap-summaries 120 --wrap-descriptions 120 src/temporalscope || \
 docformatter --in-place --recursive --wrap-summaries 120 --wrap-descriptions 120 src/temporalscope
@@ -194,9 +193,6 @@
 mypy src/temporalscope --ignore-missing-imports --show-error-codes --warn-unreachable &&
 bandit -r src/temporalscope
 """
-=======
-quality-assurance = "pre-commit run"
->>>>>>> 766d0a64
 generate-kernel = """
 python -m ipykernel install --user --name temporalscope-kernel --display-name "TemporalScope"
 echo "Jupyter kernel 'TemporalScope' created. You can now use it in Jupyter notebooks."
