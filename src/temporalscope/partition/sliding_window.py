--- conflicted
+++ resolved
@@ -30,7 +30,6 @@
 
 The `SlidingWindowPartitioner` is intended for universal models, which assume flat partitioning across all entities.
 Users are responsible for preprocessing steps such as deduplication or transforming `time_col` to numerical features.
-<<<<<<< HEAD
 
 .. seealso::
 
@@ -43,8 +42,6 @@
     7. Seiffer, C., Ziekow, H., Schreier, U. and Gerling, A., 2021. Detection of concept drift in manufacturing data with SHAP values to improve error prediction. DATA ANALYTICS, pp.3-7.
     8. Haug, J., Braun, A., Zürn, S. and Kasneci, G., 2022, October. Change detection for local explainability in evolving data streams. In Proceedings of the 31st ACM International Conference on Information & Knowledge Management (pp. 706-716).]
     9. Zhao, D. and Koh, Y.S., 2020. Feature drift detection in evolving data streams. In Database and Expert Systems Applications: 31st International Conference, DEXA 2020, Bratislava, Slovakia, September 14–17, 2020, Proceedings, Part II 31 (pp. 335-349). Springer International Publishing.
-=======
->>>>>>> 766d0a64
 """
 
 import itertools
